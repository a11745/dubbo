<?xml version="1.0" encoding="UTF-8" standalone="no"?>
<xsd:schema xmlns:xsd="http://www.w3.org/2001/XMLSchema"
            xmlns:beans="http://www.springframework.org/schema/beans"
            xmlns:tool="http://www.springframework.org/schema/tool"
            xmlns="http://code.alibabatech.com/schema/dubbo"
            targetNamespace="http://code.alibabatech.com/schema/dubbo">

    <xsd:import namespace="http://www.w3.org/XML/1998/namespace"/>
    <xsd:import namespace="http://www.springframework.org/schema/beans" schemaLocation="http://www.springframework.org/schema/beans/spring-beans.xsd"/>
    <xsd:import namespace="http://www.springframework.org/schema/tool"/>

    <xsd:annotation>
        <xsd:documentation>
            <![CDATA[ Namespace support for the dubbo services provided by dubbo framework. ]]></xsd:documentation>
    </xsd:annotation>

    <xsd:complexType name="abstractMethodType">
        <xsd:attribute name="timeout" type="xsd:string" default="0">
            <xsd:annotation>
                <xsd:documentation><![CDATA[ The method invoke timeout. ]]></xsd:documentation>
            </xsd:annotation>
        </xsd:attribute>
        <xsd:attribute name="retries" type="xsd:string">
            <xsd:annotation>
                <xsd:documentation><![CDATA[ The method retry times. ]]></xsd:documentation>
            </xsd:annotation>
        </xsd:attribute>
        <xsd:attribute name="actives" type="xsd:string">
            <xsd:annotation>
                <xsd:documentation><![CDATA[ The max active requests. ]]></xsd:documentation>
            </xsd:annotation>
        </xsd:attribute>
        <xsd:attribute name="connections" type="xsd:string">
            <xsd:annotation>
                <xsd:documentation>
                    <![CDATA[ The exclusive connections. default share one connection. ]]></xsd:documentation>
            </xsd:annotation>
        </xsd:attribute>
        <xsd:attribute name="loadbalance" type="xsd:string">
            <xsd:annotation>
                <xsd:documentation><![CDATA[ The method load balance. ]]></xsd:documentation>
            </xsd:annotation>
        </xsd:attribute>
        <xsd:attribute name="async" type="xsd:string" default="false">
            <xsd:annotation>
                <xsd:documentation><![CDATA[ The method does async. ]]></xsd:documentation>
            </xsd:annotation>
        </xsd:attribute>
        <xsd:attribute name="sent" type="xsd:string">
            <xsd:annotation>
                <xsd:documentation><![CDATA[ The async method return await message sent ]]></xsd:documentation>
            </xsd:annotation>
        </xsd:attribute>
        <xsd:attribute name="mock" type="xsd:string">
            <xsd:annotation>
                <xsd:documentation><![CDATA[ Use service mock implementation. ]]></xsd:documentation>
            </xsd:annotation>
        </xsd:attribute>
        <xsd:attribute name="merger" type="xsd:string">
            <xsd:annotation>
                <xsd:documentation><![CDATA[ The multi-group result merger ]]></xsd:documentation>
            </xsd:annotation>
        </xsd:attribute>
        <xsd:attribute name="validation" type="xsd:string">
            <xsd:annotation>
                <xsd:documentation><![CDATA[ Use service jsr303 validation, true/false. ]]></xsd:documentation>
            </xsd:annotation>
        </xsd:attribute>
        <xsd:attribute name="cache" type="xsd:string">
            <xsd:annotation>
                <xsd:documentation><![CDATA[ Use service cache, lru/threadlocal/jcache. ]]></xsd:documentation>
            </xsd:annotation>
        </xsd:attribute>
    </xsd:complexType>

    <xsd:complexType name="abstractInterfaceType">
        <xsd:complexContent>
            <xsd:extension base="abstractMethodType">
                <xsd:attribute name="id" type="xsd:ID">
                    <xsd:annotation>
                        <xsd:documentation><![CDATA[ The unique identifier for a bean. ]]></xsd:documentation>
                    </xsd:annotation>
                </xsd:attribute>
                <xsd:attribute name="local" type="xsd:string">
                    <xsd:annotation>
                        <xsd:documentation><![CDATA[ Use service local implementation. ]]></xsd:documentation>
                    </xsd:annotation>
                </xsd:attribute>
                <xsd:attribute name="stub" type="xsd:string">
                    <xsd:annotation>
                        <xsd:documentation><![CDATA[ Use service local implementation. ]]></xsd:documentation>
                    </xsd:annotation>
                </xsd:attribute>
                <xsd:attribute name="proxy" type="xsd:string">
                    <xsd:annotation>
                        <xsd:documentation><![CDATA[ Use proxy factory. ]]></xsd:documentation>
                    </xsd:annotation>
                </xsd:attribute>
                <xsd:attribute name="cluster" type="xsd:string">
                    <xsd:annotation>
                        <xsd:documentation><![CDATA[ Use cluster strategy. ]]></xsd:documentation>
                    </xsd:annotation>
                </xsd:attribute>
                <xsd:attribute name="filter" type="xsd:string">
                    <xsd:annotation>
                        <xsd:documentation><![CDATA[ The filter. ]]></xsd:documentation>
                    </xsd:annotation>
                </xsd:attribute>
                <xsd:attribute name="listener" type="xsd:string">
                    <xsd:annotation>
                        <xsd:documentation><![CDATA[ The listener. ]]></xsd:documentation>
                    </xsd:annotation>
                </xsd:attribute>
                <xsd:attribute name="owner" type="xsd:string">
                    <xsd:annotation>
                        <xsd:documentation><![CDATA[ The owner. ]]></xsd:documentation>
                    </xsd:annotation>
                </xsd:attribute>
                <xsd:attribute name="layer" type="xsd:string">
                    <xsd:annotation>
                        <xsd:documentation><![CDATA[ layer info. ]]></xsd:documentation>
                    </xsd:annotation>
                </xsd:attribute>
                <xsd:attribute name="application" type="xsd:string">
                    <xsd:annotation>
                        <xsd:documentation><![CDATA[ The service application. ]]></xsd:documentation>
                    </xsd:annotation>
                </xsd:attribute>
                <xsd:attribute name="module" type="xsd:string">
                    <xsd:annotation>
                        <xsd:documentation><![CDATA[ The service module. ]]></xsd:documentation>
                    </xsd:annotation>
                </xsd:attribute>
                <xsd:attribute name="registry" type="xsd:string">
                    <xsd:annotation>
                        <xsd:documentation><![CDATA[ The service registry. ]]></xsd:documentation>
                    </xsd:annotation>
                </xsd:attribute>
                <xsd:attribute name="monitor" type="xsd:string">
                    <xsd:annotation>
                        <xsd:documentation><![CDATA[ The service monitor. ]]></xsd:documentation>
                    </xsd:annotation>
                </xsd:attribute>
                <xsd:attribute name="callbacks" type="xsd:string">
                    <xsd:annotation>
                        <xsd:documentation><![CDATA[ The callback instance limit peer connection.]]></xsd:documentation>
                    </xsd:annotation>
                </xsd:attribute>
                <xsd:attribute name="onconnect" type="xsd:string">
                    <xsd:annotation>
                        <xsd:documentation><![CDATA[ The service client connected. ]]></xsd:documentation>
                    </xsd:annotation>
                </xsd:attribute>
                <xsd:attribute name="ondisconnect" type="xsd:string">
                    <xsd:annotation>
                        <xsd:documentation><![CDATA[ The service client disconnected. ]]></xsd:documentation>
                    </xsd:annotation>
                </xsd:attribute>
                <xsd:attribute name="scope" type="xsd:string">
                    <xsd:annotation>
                        <xsd:documentation>
                            <![CDATA[ Defines the service visibility, choise:[local remote]. default is remote, which can be invoked by network。  ]]></xsd:documentation>
                    </xsd:annotation>
                </xsd:attribute>
            </xsd:extension>
        </xsd:complexContent>
    </xsd:complexType>

    <xsd:complexType name="abstractReferenceType">
        <xsd:complexContent>
            <xsd:extension base="abstractInterfaceType">
                <xsd:attribute name="version" type="xsd:string" default="0.0.0">
                    <xsd:annotation>
                        <xsd:documentation><![CDATA[ The service version. ]]></xsd:documentation>
                    </xsd:annotation>
                </xsd:attribute>
                <xsd:attribute name="group" type="xsd:string">
                    <xsd:annotation>
                        <xsd:documentation><![CDATA[ The service group. ]]></xsd:documentation>
                    </xsd:annotation>
                </xsd:attribute>
                <xsd:attribute name="check" type="xsd:string">
                    <xsd:annotation>
                        <xsd:documentation><![CDATA[ Check dependency providers. ]]></xsd:documentation>
                    </xsd:annotation>
                </xsd:attribute>
                <xsd:attribute name="init" type="xsd:string">
                    <xsd:annotation>
                        <xsd:documentation><![CDATA[ Eager init reference. ]]></xsd:documentation>
                    </xsd:annotation>
                </xsd:attribute>
                <xsd:attribute name="generic" type="xsd:string">
                    <xsd:annotation>
                        <xsd:documentation><![CDATA[ Generic service. ]]></xsd:documentation>
                    </xsd:annotation>
                </xsd:attribute>
                <xsd:attribute name="injvm" type="xsd:string">
                    <xsd:annotation>
                        <xsd:documentation><![CDATA[Deprecated. Replace to  set scope=local ]]></xsd:documentation>
                    </xsd:annotation>
                </xsd:attribute>
                <xsd:attribute name="sticky" type="xsd:string">
                    <xsd:annotation>
                        <xsd:documentation>
                            <![CDATA[ Enable/Disable cluster sticky policy.Default false ]]></xsd:documentation>
                    </xsd:annotation>
                </xsd:attribute>
                <xsd:attribute name="reconnect" type="xsd:string">
                    <xsd:annotation>
                        <xsd:documentation>
                            <![CDATA[ remoting reconnect timer. false represent close reconnect. integer represent interval(ms) .default true(2000ms).]]></xsd:documentation>
                    </xsd:annotation>
                </xsd:attribute>
                <xsd:attribute name="lazy" type="xsd:string">
                    <xsd:annotation>
                        <xsd:documentation><![CDATA[ lazy create connection. ]]></xsd:documentation>
                    </xsd:annotation>
                </xsd:attribute>
            </xsd:extension>
        </xsd:complexContent>
    </xsd:complexType>

    <xsd:complexType name="abstractServiceType">
        <xsd:complexContent>
            <xsd:extension base="abstractInterfaceType">
                <xsd:attribute name="register" type="xsd:string">
                    <xsd:annotation>
                        <xsd:documentation><![CDATA[ The service can be register to registry. ]]></xsd:documentation>
                    </xsd:annotation>
                </xsd:attribute>
                <xsd:attribute name="version" type="xsd:string" default="0.0.0">
                    <xsd:annotation>
                        <xsd:documentation><![CDATA[ The service version. ]]></xsd:documentation>
                    </xsd:annotation>
                </xsd:attribute>
                <xsd:attribute name="group" type="xsd:string">
                    <xsd:annotation>
                        <xsd:documentation><![CDATA[ The service group. ]]></xsd:documentation>
                    </xsd:annotation>
                </xsd:attribute>
                <xsd:attribute name="deprecated" type="xsd:string">
                    <xsd:annotation>
                        <xsd:documentation><![CDATA[ whether the service is deprecated. ]]></xsd:documentation>
                    </xsd:annotation>
                </xsd:attribute>
                <xsd:attribute name="delay" type="xsd:string" default="0">
                    <xsd:annotation>
                        <xsd:documentation>
                            <![CDATA[ The service export delay millisecond. ]]>
                        </xsd:documentation>
                    </xsd:annotation>
                </xsd:attribute>
                <xsd:attribute name="export" type="xsd:string">
                    <xsd:annotation>
                        <xsd:documentation>
                            <![CDATA[ The service is export. ]]>
                        </xsd:documentation>
                    </xsd:annotation>
                </xsd:attribute>
                <xsd:attribute name="weight" type="xsd:string">
                    <xsd:annotation>
                        <xsd:documentation>
                            <![CDATA[ The service weight. ]]>
                        </xsd:documentation>
                    </xsd:annotation>
                </xsd:attribute>
                <xsd:attribute name="document" type="xsd:string">
                    <xsd:annotation>
                        <xsd:documentation>
                            <![CDATA[ The service document. ]]>
                        </xsd:documentation>
                    </xsd:annotation>
                </xsd:attribute>
                <xsd:attribute name="dynamic" type="xsd:string">
                    <xsd:annotation>
                        <xsd:documentation>
                            <![CDATA[ the service registered to the registry is dynamic(true) or static(false). ]]></xsd:documentation>
                    </xsd:annotation>
                </xsd:attribute>
                <xsd:attribute name="token" type="xsd:string">
                    <xsd:annotation>
                        <xsd:documentation><![CDATA[ The service use token. ]]></xsd:documentation>
                    </xsd:annotation>
                </xsd:attribute>
                <xsd:attribute name="accesslog" type="xsd:string">
                    <xsd:annotation>
                        <xsd:documentation><![CDATA[ The service use accesslog. ]]></xsd:documentation>
                    </xsd:annotation>
                </xsd:attribute>
                <xsd:attribute name="executes" type="xsd:string">
                    <xsd:annotation>
                        <xsd:documentation><![CDATA[ The service allow execute requests. ]]></xsd:documentation>
                    </xsd:annotation>
                </xsd:attribute>
                <xsd:attribute name="protocol" type="xsd:string">
                    <xsd:annotation>
                        <xsd:documentation><![CDATA[ The service protocol. ]]></xsd:documentation>
                    </xsd:annotation>
                </xsd:attribute>
                <xsd:attribute name="warmup" type="xsd:string">
                    <xsd:annotation>
                        <xsd:documentation><![CDATA[ The warmup time in Milliseconds. ]]></xsd:documentation>
                    </xsd:annotation>
                </xsd:attribute>
                <xsd:attribute name="serialization" type="xsd:string">
                    <xsd:annotation>
                        <xsd:documentation><![CDATA[ The serialization protocol of service. ]]></xsd:documentation>
                    </xsd:annotation>
                </xsd:attribute>
                <xsd:attribute name="tag" type="xsd:string">
                    <xsd:annotation>
                        <xsd:documentation>
                            <![CDATA[ Defines the service tag]]></xsd:documentation>
                    </xsd:annotation>
                </xsd:attribute>
                <xsd:anyAttribute namespace="##other" processContents="lax"/>
            </xsd:extension>
        </xsd:complexContent>
    </xsd:complexType>

    <xsd:complexType name="applicationType">
        <xsd:sequence minOccurs="0" maxOccurs="unbounded">
            <xsd:element ref="parameter" minOccurs="0" maxOccurs="unbounded"/>
        </xsd:sequence>
        <xsd:attribute name="id" type="xsd:ID">
            <xsd:annotation>
                <xsd:documentation><![CDATA[ The unique identifier for a bean. ]]></xsd:documentation>
            </xsd:annotation>
        </xsd:attribute>
        <xsd:attribute name="name" type="xsd:string" use="required">
            <xsd:annotation>
                <xsd:documentation><![CDATA[ The application name. ]]></xsd:documentation>
            </xsd:annotation>
        </xsd:attribute>
        <xsd:attribute name="version" type="xsd:string">
            <xsd:annotation>
                <xsd:documentation><![CDATA[ The application version. ]]></xsd:documentation>
            </xsd:annotation>
        </xsd:attribute>
        <xsd:attribute name="owner" type="xsd:string">
            <xsd:annotation>
                <xsd:documentation><![CDATA[ The application owner name (email prefix). ]]></xsd:documentation>
            </xsd:annotation>
        </xsd:attribute>
        <xsd:attribute name="organization" type="xsd:string">
            <xsd:annotation>
                <xsd:documentation><![CDATA[ The organization name. ]]></xsd:documentation>
            </xsd:annotation>
        </xsd:attribute>
        <xsd:attribute name="architecture" type="xsd:string">
            <xsd:annotation>
                <xsd:documentation><![CDATA[ The architecture. ]]></xsd:documentation>
            </xsd:annotation>
        </xsd:attribute>
        <xsd:attribute name="environment" type="xsd:string">
            <xsd:annotation>
                <xsd:documentation><![CDATA[ The application environment, eg: dev/test/run ]]></xsd:documentation>
            </xsd:annotation>
        </xsd:attribute>
        <xsd:attribute name="compiler" type="xsd:string">
            <xsd:annotation>
                <xsd:documentation><![CDATA[ The java code compiler. ]]></xsd:documentation>
            </xsd:annotation>
        </xsd:attribute>
        <xsd:attribute name="logger" type="xsd:string">
            <xsd:annotation>
                <xsd:documentation><![CDATA[ The application logger. ]]></xsd:documentation>
            </xsd:annotation>
        </xsd:attribute>
        <xsd:attribute name="registry" type="xsd:string">
            <xsd:annotation>
                <xsd:documentation><![CDATA[ The application registry. ]]></xsd:documentation>
            </xsd:annotation>
        </xsd:attribute>
        <xsd:attribute name="monitor" type="xsd:string">
            <xsd:annotation>
                <xsd:documentation><![CDATA[ The application monitor. ]]></xsd:documentation>
            </xsd:annotation>
        </xsd:attribute>
        <xsd:attribute name="shutwait" type="xsd:string" >
            <xsd:annotation>
                <xsd:documentation><![CDATA[ The application shutDown-wait time. ]]></xsd:documentation>
            </xsd:annotation>
        </xsd:attribute>
        <xsd:attribute name="default" type="xsd:string">
            <xsd:annotation>
                <xsd:documentation><![CDATA[ Is default. ]]></xsd:documentation>
            </xsd:annotation>
        </xsd:attribute>

    </xsd:complexType>

    <xsd:complexType name="moduleType">
        <xsd:attribute name="id" type="xsd:ID">
            <xsd:annotation>
                <xsd:documentation><![CDATA[ The unique identifier for a bean. ]]></xsd:documentation>
            </xsd:annotation>
        </xsd:attribute>
        <xsd:attribute name="name" type="xsd:string" use="required">
            <xsd:annotation>
                <xsd:documentation><![CDATA[ The module name. ]]></xsd:documentation>
            </xsd:annotation>
        </xsd:attribute>
        <xsd:attribute name="version" type="xsd:string">
            <xsd:annotation>
                <xsd:documentation><![CDATA[ The module version. ]]></xsd:documentation>
            </xsd:annotation>
        </xsd:attribute>
        <xsd:attribute name="owner" type="xsd:string">
            <xsd:annotation>
                <xsd:documentation><![CDATA[ The module owner name (email prefix). ]]></xsd:documentation>
            </xsd:annotation>
        </xsd:attribute>
        <xsd:attribute name="organization" type="xsd:string">
            <xsd:annotation>
                <xsd:documentation><![CDATA[ The module organization. ]]></xsd:documentation>
            </xsd:annotation>
        </xsd:attribute>
        <xsd:attribute name="registry" type="xsd:string">
            <xsd:annotation>
                <xsd:documentation><![CDATA[ The module registry. ]]></xsd:documentation>
            </xsd:annotation>
        </xsd:attribute>
        <xsd:attribute name="monitor" type="xsd:string">
            <xsd:annotation>
                <xsd:documentation><![CDATA[ The module monitor. ]]></xsd:documentation>
            </xsd:annotation>
        </xsd:attribute>
        <xsd:attribute name="default" type="xsd:string">
            <xsd:annotation>
                <xsd:documentation><![CDATA[ Is default. ]]></xsd:documentation>
            </xsd:annotation>
        </xsd:attribute>
    </xsd:complexType>

    <xsd:complexType name="registryType">
        <xsd:sequence minOccurs="0" maxOccurs="unbounded">
            <xsd:element ref="parameter" minOccurs="0" maxOccurs="unbounded"/>
        </xsd:sequence>
        <xsd:attribute name="id" type="xsd:ID">
            <xsd:annotation>
                <xsd:documentation><![CDATA[ The unique identifier for a bean. ]]></xsd:documentation>
            </xsd:annotation>
        </xsd:attribute>
        <xsd:attribute name="address" type="xsd:string">
            <xsd:annotation>
                <xsd:documentation><![CDATA[ The registry address. ]]></xsd:documentation>
            </xsd:annotation>
        </xsd:attribute>
        <xsd:attribute name="port" type="xsd:string">
            <xsd:annotation>
                <xsd:documentation><![CDATA[ The registry default port. ]]></xsd:documentation>
            </xsd:annotation>
        </xsd:attribute>
        <xsd:attribute name="protocol" type="xsd:string">
            <xsd:annotation>
                <xsd:documentation><![CDATA[ The registry lookup protocol. ]]></xsd:documentation>
            </xsd:annotation>
        </xsd:attribute>
        <xsd:attribute name="username" type="xsd:string">
            <xsd:annotation>
                <xsd:documentation><![CDATA[ The registry username. ]]></xsd:documentation>
            </xsd:annotation>
        </xsd:attribute>
        <xsd:attribute name="password" type="xsd:string">
            <xsd:annotation>
                <xsd:documentation><![CDATA[ The registry password. ]]></xsd:documentation>
            </xsd:annotation>
        </xsd:attribute>
        <xsd:attribute name="transport" type="xsd:string">
            <xsd:annotation>
                <xsd:documentation><![CDATA[ The protocol transporter type. ]]></xsd:documentation>
            </xsd:annotation>
        </xsd:attribute>
        <xsd:attribute name="transporter" type="xsd:string">
            <xsd:annotation>
                <xsd:documentation><![CDATA[ The protocol transporter type. ]]></xsd:documentation>
            </xsd:annotation>
        </xsd:attribute>
        <xsd:attribute name="server" type="xsd:string">
            <xsd:annotation>
                <xsd:documentation><![CDATA[ The protocol server type. ]]></xsd:documentation>
            </xsd:annotation>
        </xsd:attribute>
        <xsd:attribute name="client" type="xsd:string">
            <xsd:annotation>
                <xsd:documentation><![CDATA[ The protocol client type. ]]></xsd:documentation>
            </xsd:annotation>
        </xsd:attribute>
        <xsd:attribute name="cluster" type="xsd:string">
            <xsd:annotation>
                <xsd:documentation><![CDATA[ The registry cluster type. ]]></xsd:documentation>
            </xsd:annotation>
        </xsd:attribute>
        <xsd:attribute name="group" type="xsd:string">
            <xsd:annotation>
                <xsd:documentation><![CDATA[ The registry group. ]]></xsd:documentation>
            </xsd:annotation>
        </xsd:attribute>
        <xsd:attribute name="version" type="xsd:string">
            <xsd:annotation>
                <xsd:documentation><![CDATA[ The registry version. ]]></xsd:documentation>
            </xsd:annotation>
        </xsd:attribute>
        <xsd:attribute name="timeout" type="xsd:string">
            <xsd:annotation>
                <xsd:documentation><![CDATA[ The request timeout. ]]></xsd:documentation>
            </xsd:annotation>
        </xsd:attribute>
        <xsd:attribute name="session" type="xsd:string">
            <xsd:annotation>
                <xsd:documentation><![CDATA[ The session timeout. ]]></xsd:documentation>
            </xsd:annotation>
        </xsd:attribute>
        <xsd:attribute name="file" type="xsd:string">
            <xsd:annotation>
                <xsd:documentation><![CDATA[ The registry adddress file store. ]]></xsd:documentation>
            </xsd:annotation>
        </xsd:attribute>
        <xsd:attribute name="wait" type="xsd:string">
            <xsd:annotation>
                <xsd:documentation><![CDATA[ The wait time for shutdown. ]]></xsd:documentation>
            </xsd:annotation>
        </xsd:attribute>
        <xsd:attribute name="check" type="xsd:string">
            <xsd:annotation>
                <xsd:documentation><![CDATA[ Check registry status on stratup. ]]></xsd:documentation>
            </xsd:annotation>
        </xsd:attribute>
        <xsd:attribute name="dynamic" type="xsd:string">
            <xsd:annotation>
                <xsd:documentation>
                    <![CDATA[ the service registered to this registry is dynamic(true) or static(false). ]]></xsd:documentation>
            </xsd:annotation>
        </xsd:attribute>
        <xsd:attribute name="register" type="xsd:string">
            <xsd:annotation>
                <xsd:documentation>
                    <![CDATA[ register service to this registry(true) or not(false). ]]></xsd:documentation>
            </xsd:annotation>
        </xsd:attribute>
        <xsd:attribute name="subscribe" type="xsd:string">
            <xsd:annotation>
                <xsd:documentation>
                    <![CDATA[ subscribe service to this registry(true) or not(false). ]]></xsd:documentation>
            </xsd:annotation>
        </xsd:attribute>
        <xsd:attribute name="default" type="xsd:string">
            <xsd:annotation>
                <xsd:documentation><![CDATA[ Is default. ]]></xsd:documentation>
            </xsd:annotation>
        </xsd:attribute>
        <xsd:attribute name="simple" type="xsd:boolean">
            <xsd:annotation>
                <xsd:documentation><![CDATA[ Is simple. ]]></xsd:documentation>
            </xsd:annotation>
        </xsd:attribute>
        <xsd:attribute name="plusparamkeys" type="xsd:string">
            <xsd:annotation>
                <xsd:documentation><![CDATA[ Addtional Parameter Keys. ]]></xsd:documentation>
            </xsd:annotation>
        </xsd:attribute>
    </xsd:complexType>

    <xsd:complexType name="metadataReportType">
        <xsd:sequence minOccurs="0" maxOccurs="unbounded">
            <xsd:element ref="parameter" minOccurs="0" maxOccurs="unbounded"/>
        </xsd:sequence>
        <xsd:attribute name="id" type="xsd:ID">
            <xsd:annotation>
                <xsd:documentation><![CDATA[ The unique identifier for a bean. ]]></xsd:documentation>
            </xsd:annotation>
        </xsd:attribute>
        <xsd:attribute name="address" type="xsd:string" use="optional">
            <xsd:annotation>
                <xsd:documentation><![CDATA[ The metadataReport address. ]]></xsd:documentation>
            </xsd:annotation>
        </xsd:attribute>
        <xsd:attribute name="username" type="xsd:string" use="optional">
            <xsd:annotation>
                <xsd:documentation><![CDATA[ The metadataReport username. ]]></xsd:documentation>
            </xsd:annotation>
        </xsd:attribute>
        <xsd:attribute name="password" type="xsd:string" use="optional">
            <xsd:annotation>
                <xsd:documentation><![CDATA[ The metadataReport password. ]]></xsd:documentation>
            </xsd:annotation>
        </xsd:attribute>
        <xsd:attribute name="timeout" type="xsd:string" use="optional">
            <xsd:annotation>
                <xsd:documentation><![CDATA[ The request timeout. ]]></xsd:documentation>
            </xsd:annotation>
        </xsd:attribute>
    </xsd:complexType>

    <xsd:complexType name="configCenterType">
        <xsd:sequence minOccurs="0" maxOccurs="unbounded">
            <xsd:element ref="parameter" minOccurs="0" maxOccurs="unbounded"/>
        </xsd:sequence>
        <xsd:attribute name="type" type="xsd:string" use="required">
            <xsd:annotation>
                <xsd:documentation><![CDATA[ The config center type. ]]></xsd:documentation>
            </xsd:annotation>
        </xsd:attribute>
        <xsd:attribute name="address" type="xsd:string" use="optional">
            <xsd:annotation>
                <xsd:documentation><![CDATA[ The config center address. ]]></xsd:documentation>
            </xsd:annotation>
        </xsd:attribute>
        <xsd:attribute name="env" type="xsd:string" use="optional">
            <xsd:annotation>
                <xsd:documentation>
                    <![CDATA[ The config center env, an simplify alternative for address. ]]></xsd:documentation>
            </xsd:annotation>
        </xsd:attribute>
        <xsd:attribute name="cluster" type="xsd:string" use="optional">
            <xsd:annotation>
                <xsd:documentation><![CDATA[ The config center cluster. ]]></xsd:documentation>
            </xsd:annotation>
        </xsd:attribute>
        <xsd:attribute name="namespace" type="xsd:string" use="optional">
            <xsd:annotation>
                <xsd:documentation>
                    <![CDATA[ The group of the config center, an isolated space for config items in the same config center. ]]></xsd:documentation>
            </xsd:annotation>
        </xsd:attribute>
        <xsd:attribute name="appnamespace" type="xsd:string" use="optional">
            <xsd:annotation>
                <xsd:documentation><![CDATA[ The group of the config center. ]]></xsd:documentation>
            </xsd:annotation>
        </xsd:attribute>
        <xsd:attribute name="dataid" type="xsd:string" use="optional">
            <xsd:annotation>
                <xsd:documentation><![CDATA[ The key used to get the configs at startup. ]]></xsd:documentation>
            </xsd:annotation>
        </xsd:attribute>
        <xsd:attribute name="username" type="xsd:string" use="optional">
            <xsd:annotation>
                <xsd:documentation><![CDATA[ The username for AUTH. ]]></xsd:documentation>
            </xsd:annotation>
        </xsd:attribute>
        <xsd:attribute name="password" type="xsd:string" use="optional">
            <xsd:annotation>
                <xsd:documentation><![CDATA[ The password for AUTH. ]]></xsd:documentation>
            </xsd:annotation>
        </xsd:attribute>
        <xsd:attribute name="timeout" type="xsd:string" use="optional">
            <xsd:annotation>
                <xsd:documentation><![CDATA[ The request timeout. ]]></xsd:documentation>
            </xsd:annotation>
        </xsd:attribute>
        <xsd:attribute name="priority" type="xsd:boolean" use="optional">
            <xsd:annotation>
                <xsd:documentation>
                    <![CDATA[ Whether the configs from config center has the highest priority. ]]></xsd:documentation>
            </xsd:annotation>
        </xsd:attribute>
        <xsd:attribute name="check" type="xsd:boolean" use="optional">
            <xsd:annotation>
                <xsd:documentation>
                    <![CDATA[ The policy to apply when connecting to config center fails. ]]></xsd:documentation>
            </xsd:annotation>
        </xsd:attribute>
    </xsd:complexType>

    <xsd:complexType name="monitorType">
        <xsd:sequence minOccurs="0" maxOccurs="unbounded">
            <xsd:element ref="parameter" minOccurs="0" maxOccurs="unbounded"/>
        </xsd:sequence>
        <xsd:attribute name="address" type="xsd:string">
            <xsd:annotation>
                <xsd:documentation><![CDATA[ The monitor address. ]]></xsd:documentation>
            </xsd:annotation>
        </xsd:attribute>
        <xsd:attribute name="protocol" type="xsd:string">
            <xsd:annotation>
                <xsd:documentation><![CDATA[ The monitor protocol. ]]></xsd:documentation>
            </xsd:annotation>
        </xsd:attribute>
        <xsd:attribute name="username" type="xsd:string">
            <xsd:annotation>
                <xsd:documentation><![CDATA[ The monitor username. ]]></xsd:documentation>
            </xsd:annotation>
        </xsd:attribute>
        <xsd:attribute name="password" type="xsd:string">
            <xsd:annotation>
                <xsd:documentation><![CDATA[ The monitor password. ]]></xsd:documentation>
            </xsd:annotation>
        </xsd:attribute>
        <xsd:attribute name="group" type="xsd:string">
            <xsd:annotation>
                <xsd:documentation><![CDATA[ The monitor group. ]]></xsd:documentation>
            </xsd:annotation>
        </xsd:attribute>
        <xsd:attribute name="version" type="xsd:string">
            <xsd:annotation>
                <xsd:documentation><![CDATA[ The monitor version. ]]></xsd:documentation>
            </xsd:annotation>
        </xsd:attribute>
        <xsd:attribute name="interval" type="xsd:string">
            <xsd:annotation>
                <xsd:documentation><![CDATA[ The monitor interval. ]]></xsd:documentation>
            </xsd:annotation>
        </xsd:attribute>
        <xsd:attribute name="default" type="xsd:string">
            <xsd:annotation>
                <xsd:documentation><![CDATA[ Is default. ]]></xsd:documentation>
            </xsd:annotation>
        </xsd:attribute>
    </xsd:complexType>

    <xsd:complexType name="parameterType">
        <xsd:attribute name="key" type="xsd:string" use="required">
            <xsd:annotation>
                <xsd:documentation><![CDATA[ The parameter key. ]]></xsd:documentation>
            </xsd:annotation>
        </xsd:attribute>
        <xsd:attribute name="value" type="xsd:string" use="required">
            <xsd:annotation>
                <xsd:documentation><![CDATA[ The parameter value. ]]></xsd:documentation>
            </xsd:annotation>
        </xsd:attribute>
        <xsd:attribute name="hide" type="xsd:boolean">
            <xsd:annotation>
                <xsd:documentation><![CDATA[ Hide parameter. ]]></xsd:documentation>
            </xsd:annotation>
        </xsd:attribute>
    </xsd:complexType>

    <xsd:complexType name="methodType">
        <xsd:complexContent>
            <xsd:extension base="abstractMethodType">
                <xsd:choice minOccurs="0" maxOccurs="unbounded">
                    <xsd:element ref="argument" minOccurs="0" maxOccurs="unbounded"/>
                    <xsd:element ref="parameter" minOccurs="0" maxOccurs="unbounded"/>
                </xsd:choice>
                <xsd:attribute name="name" type="xsd:string" use="required">
                    <xsd:annotation>
                        <xsd:documentation><![CDATA[ The method name (method.toString()). ]]></xsd:documentation>
                    </xsd:annotation>
                </xsd:attribute>
                <xsd:attribute name="executes" type="xsd:string">
                    <xsd:annotation>
                        <xsd:documentation><![CDATA[ The max active requests. ]]></xsd:documentation>
                    </xsd:annotation>
                </xsd:attribute>
                <xsd:attribute name="stat" type="xsd:string" default="-1">
                    <xsd:annotation>
                        <xsd:documentation><![CDATA[ The method parameter index for statistics. ]]></xsd:documentation>
                    </xsd:annotation>
                </xsd:attribute>
                <xsd:attribute name="retry" type="xsd:string">
                    <xsd:annotation>
                        <xsd:documentation><![CDATA[ Deprecated. Replace to retries. ]]></xsd:documentation>
                    </xsd:annotation>
                </xsd:attribute>
                <xsd:attribute name="reliable" type="xsd:string" default="false">
                    <xsd:annotation>
                        <xsd:documentation><![CDATA[ Deprecated. Replace to napoli protocol. ]]></xsd:documentation>
                    </xsd:annotation>
                </xsd:attribute>
                <xsd:attribute name="deprecated" type="xsd:string">
                    <xsd:annotation>
                        <xsd:documentation><![CDATA[ The method deprecated. ]]></xsd:documentation>
                    </xsd:annotation>
                </xsd:attribute>
                <xsd:attribute name="sticky" type="xsd:string">
                    <xsd:annotation>
                        <xsd:documentation>
                            <![CDATA[ Enable/Disable cluster sticky policy.Default false ]]></xsd:documentation>
                    </xsd:annotation>
                </xsd:attribute>
                <xsd:attribute name="return" type="xsd:string">
                    <xsd:annotation>
                        <xsd:documentation><![CDATA[ Method result is return. default is true.]]></xsd:documentation>
                    </xsd:annotation>
                </xsd:attribute>
                <xsd:attribute name="oninvoke" type="xsd:string">
                    <xsd:annotation>
                        <xsd:documentation><![CDATA[ Method invoke trigger.]]></xsd:documentation>
                    </xsd:annotation>
                </xsd:attribute>
                <xsd:attribute name="onreturn" type="xsd:string">
                    <xsd:annotation>
                        <xsd:documentation>
                            <![CDATA[ Method return trigger. return attribute must be true.]]></xsd:documentation>
                    </xsd:annotation>
                </xsd:attribute>
                <xsd:attribute name="onthrow" type="xsd:string">
                    <xsd:annotation>
                        <xsd:documentation>
                            <![CDATA[ Method on error trigger.return attribute must be true.]]></xsd:documentation>
                    </xsd:annotation>
                </xsd:attribute>
            </xsd:extension>
        </xsd:complexContent>
    </xsd:complexType>

    <xsd:complexType name="argumentType">
        <xsd:attribute name="index" type="xsd:string">
            <xsd:annotation>
                <xsd:documentation><![CDATA[ The argument index. ]]></xsd:documentation>
            </xsd:annotation>
        </xsd:attribute>
        <xsd:attribute name="type" type="xsd:string">
            <xsd:annotation>
                <xsd:documentation><![CDATA[ The argument type. ]]></xsd:documentation>
            </xsd:annotation>
        </xsd:attribute>
        <xsd:attribute name="callback" type="xsd:string">
            <xsd:annotation>
                <xsd:documentation><![CDATA[ The argument is callback. ]]></xsd:documentation>
            </xsd:annotation>
        </xsd:attribute>
    </xsd:complexType>

    <xsd:complexType name="consumerType">
        <xsd:complexContent>
            <xsd:extension base="abstractReferenceType">
                <xsd:sequence minOccurs="0" maxOccurs="unbounded">
                    <xsd:element ref="reference" minOccurs="0" maxOccurs="unbounded"/>
                    <xsd:element ref="parameter" minOccurs="0" maxOccurs="unbounded"/>
                </xsd:sequence>
                <xsd:attribute name="default" type="xsd:string">
                    <xsd:annotation>
                        <xsd:documentation><![CDATA[ Is default. ]]></xsd:documentation>
                    </xsd:annotation>
                </xsd:attribute>
                <xsd:attribute name="client" type="xsd:string">
                    <xsd:annotation>
                        <xsd:documentation><![CDATA[ Transporter layer framework: netty mina.... ]]></xsd:documentation>
                    </xsd:annotation>
                </xsd:attribute>
                <xsd:attribute name="threadpool" type="xsd:string">
                    <xsd:annotation>
                        <xsd:documentation><![CDATA[ Consumer threadpool: cached, fixed, limited, eager]]></xsd:documentation>
                    </xsd:annotation>
                </xsd:attribute>
                <xsd:attribute name="corethreads" type="xsd:string">
                    <xsd:annotation>
                        <xsd:documentation><![CDATA[ The thread pool core threads size. ]]></xsd:documentation>
                    </xsd:annotation>
                </xsd:attribute>
                <xsd:attribute name="threads" type="xsd:string">
                    <xsd:annotation>
                        <xsd:documentation><![CDATA[ The thread pool size. ]]></xsd:documentation>
                    </xsd:annotation>
                </xsd:attribute>
                <xsd:attribute name="queues" type="xsd:string">
                    <xsd:annotation>
                        <xsd:documentation><![CDATA[ The thread pool queue size. ]]></xsd:documentation>
                    </xsd:annotation>
                </xsd:attribute>
                <xsd:anyAttribute namespace="##other" processContents="lax"/>
            </xsd:extension>
        </xsd:complexContent>
    </xsd:complexType>

    <xsd:complexType name="referenceType">
        <xsd:complexContent>
            <xsd:extension base="abstractReferenceType">
                <xsd:choice minOccurs="0" maxOccurs="unbounded">
                    <xsd:element ref="method" minOccurs="0" maxOccurs="unbounded"/>
                    <xsd:element ref="parameter" minOccurs="0" maxOccurs="unbounded"/>
                </xsd:choice>
                <xsd:attribute name="interface" type="xsd:token" use="required">
                    <xsd:annotation>
                        <xsd:documentation><![CDATA[ The service interface class name. ]]></xsd:documentation>
                        <xsd:appinfo>
                            <tool:annotation>
                                <tool:expected-type type="java.lang.Class"/>
                            </tool:annotation>
                        </xsd:appinfo>
                    </xsd:annotation>
                </xsd:attribute>
                <xsd:attribute name="url" type="xsd:string">
                    <xsd:annotation>
                        <xsd:documentation><![CDATA[ Provider list url. ]]></xsd:documentation>
                    </xsd:annotation>
                </xsd:attribute>
                <xsd:attribute name="client" type="xsd:string">
                    <xsd:annotation>
                        <xsd:documentation><![CDATA[ Protocol transport client type. ]]></xsd:documentation>
                    </xsd:annotation>
                </xsd:attribute>
                <xsd:attribute name="consumer" type="xsd:string">
                    <xsd:annotation>
                        <xsd:documentation><![CDATA[ Deprecated. Replace to reference-default. ]]></xsd:documentation>
                    </xsd:annotation>
                </xsd:attribute>
                <xsd:attribute name="protocol" type="xsd:string">
                    <xsd:annotation>
                        <xsd:documentation><![CDATA[ The service protocol. ]]></xsd:documentation>
                    </xsd:annotation>
                </xsd:attribute>
                <xsd:anyAttribute namespace="##other" processContents="lax"/>
            </xsd:extension>
        </xsd:complexContent>
    </xsd:complexType>

    <xsd:complexType name="protocolType">
        <xsd:sequence minOccurs="0" maxOccurs="unbounded">
            <xsd:element ref="parameter" minOccurs="0" maxOccurs="unbounded"/>
        </xsd:sequence>
        <xsd:attribute name="id" type="xsd:ID">
            <xsd:annotation>
                <xsd:documentation><![CDATA[ The unique identifier for a bean. ]]></xsd:documentation>
            </xsd:annotation>
        </xsd:attribute>
        <xsd:attribute name="name" type="xsd:string">
            <xsd:annotation>
                <xsd:documentation><![CDATA[ The protocol name. ]]></xsd:documentation>
            </xsd:annotation>
        </xsd:attribute>
        <xsd:attribute name="host" type="xsd:string">
            <xsd:annotation>
                <xsd:documentation><![CDATA[ The service host. ]]></xsd:documentation>
            </xsd:annotation>
        </xsd:attribute>
        <xsd:attribute name="port" type="xsd:string">
            <xsd:annotation>
                <xsd:documentation><![CDATA[ The service port. ]]></xsd:documentation>
            </xsd:annotation>
        </xsd:attribute>
        <xsd:attribute name="threadpool" type="xsd:string">
            <xsd:annotation>
                <xsd:documentation><![CDATA[ The thread pool type. ]]></xsd:documentation>
            </xsd:annotation>
        </xsd:attribute>
        <xsd:attribute name="threads" type="xsd:string">
            <xsd:annotation>
                <xsd:documentation><![CDATA[ The thread pool size. ]]></xsd:documentation>
            </xsd:annotation>
        </xsd:attribute>
        <xsd:attribute name="corethreads" type="xsd:string">
            <xsd:annotation>
                <xsd:documentation><![CDATA[ The thread pool core threads size. ]]></xsd:documentation>
            </xsd:annotation>
        </xsd:attribute>
        <xsd:attribute name="iothreads" type="xsd:string">
            <xsd:annotation>
                <xsd:documentation><![CDATA[ The IO thread pool size. ]]></xsd:documentation>
            </xsd:annotation>
        </xsd:attribute>
        <xsd:attribute name="queues" type="xsd:string">
            <xsd:annotation>
                <xsd:documentation><![CDATA[ The thread pool queue size. ]]></xsd:documentation>
            </xsd:annotation>
        </xsd:attribute>
        <xsd:attribute name="accepts" type="xsd:string">
            <xsd:annotation>
                <xsd:documentation><![CDATA[ The accept connection size. ]]></xsd:documentation>
            </xsd:annotation>
        </xsd:attribute>
        <xsd:attribute name="codec" type="xsd:string">
            <xsd:annotation>
                <xsd:documentation><![CDATA[ The protocol codec. ]]></xsd:documentation>
            </xsd:annotation>
        </xsd:attribute>
        <xsd:attribute name="serialization" type="xsd:string">
            <xsd:annotation>
                <xsd:documentation><![CDATA[ The protocol serialization. ]]></xsd:documentation>
            </xsd:annotation>
        </xsd:attribute>
        <xsd:attribute name="keepalive" type="xsd:boolean">
            <xsd:annotation>
                <xsd:documentation><![CDATA[ The protocol keepAlive. ]]></xsd:documentation>
            </xsd:annotation>
        </xsd:attribute>
        <xsd:attribute name="optimizer" type="xsd:string">
            <xsd:annotation>
                <xsd:documentation><![CDATA[ The serialization optimizer. ]]></xsd:documentation>
            </xsd:annotation>
        </xsd:attribute>
        <xsd:attribute name="extension" type="xsd:string">
            <xsd:annotation>
                <xsd:documentation><![CDATA[ The extension for protocol. ]]></xsd:documentation>
            </xsd:annotation>
        </xsd:attribute>
        <xsd:attribute name="charset" type="xsd:string">
            <xsd:annotation>
                <xsd:documentation><![CDATA[ The protocol charset. ]]></xsd:documentation>
            </xsd:annotation>
        </xsd:attribute>
        <xsd:attribute name="payload" type="xsd:string">
            <xsd:annotation>
                <xsd:documentation><![CDATA[ The max payload. ]]></xsd:documentation>
            </xsd:annotation>
        </xsd:attribute>
        <xsd:attribute name="buffer" type="xsd:string">
            <xsd:annotation>
                <xsd:documentation><![CDATA[ The buffer size. ]]></xsd:documentation>
            </xsd:annotation>
        </xsd:attribute>
        <xsd:attribute name="heartbeat" type="xsd:string">
            <xsd:annotation>
                <xsd:documentation><![CDATA[ The heartbeat interval.(ms) ]]></xsd:documentation>
            </xsd:annotation>
        </xsd:attribute>
        <xsd:attribute name="accesslog" type="xsd:string">
            <xsd:annotation>
                <xsd:documentation><![CDATA[ The protocol use accesslog. ]]></xsd:documentation>
            </xsd:annotation>
        </xsd:attribute>
        <xsd:attribute name="telnet" type="xsd:string">
            <xsd:annotation>
                <xsd:documentation><![CDATA[ The protocol use telnet commands. ]]></xsd:documentation>
            </xsd:annotation>
        </xsd:attribute>
        <xsd:attribute name="prompt" type="xsd:string">
            <xsd:annotation>
                <xsd:documentation><![CDATA[ The protocol telnet prompt. ]]></xsd:documentation>
            </xsd:annotation>
        </xsd:attribute>
        <xsd:attribute name="status" type="xsd:string">
            <xsd:annotation>
                <xsd:documentation><![CDATA[ The protocol check status. ]]></xsd:documentation>
            </xsd:annotation>
        </xsd:attribute>
        <xsd:attribute name="transporter" type="xsd:string">
            <xsd:annotation>
                <xsd:documentation><![CDATA[ The protocol transporter type. ]]></xsd:documentation>
            </xsd:annotation>
        </xsd:attribute>
        <xsd:attribute name="exchanger" type="xsd:string">
            <xsd:annotation>
                <xsd:documentation><![CDATA[ The protocol exchanger type. ]]></xsd:documentation>
            </xsd:annotation>
        </xsd:attribute>
        <xsd:attribute name="dispather" type="xsd:string">
            <xsd:annotation>
                <xsd:documentation><![CDATA[ Deprecated. replace to "dispatcher". ]]></xsd:documentation>
            </xsd:annotation>
        </xsd:attribute>
        <xsd:attribute name="dispatcher" type="xsd:string">
            <xsd:annotation>
                <xsd:documentation><![CDATA[ The protocol dispatcher type. ]]></xsd:documentation>
            </xsd:annotation>
        </xsd:attribute>
        <xsd:attribute name="networker" type="xsd:string">
            <xsd:annotation>
                <xsd:documentation><![CDATA[ The protocol "networker" type. ]]></xsd:documentation>
            </xsd:annotation>
        </xsd:attribute>
        <xsd:attribute name="server" type="xsd:string">
            <xsd:annotation>
                <xsd:documentation><![CDATA[ The protocol server type. ]]></xsd:documentation>
            </xsd:annotation>
        </xsd:attribute>
        <xsd:attribute name="client" type="xsd:string">
            <xsd:annotation>
                <xsd:documentation><![CDATA[ The protocol client type. ]]></xsd:documentation>
            </xsd:annotation>
        </xsd:attribute>
        <xsd:attribute name="path" type="xsd:string">
            <xsd:annotation>
                <xsd:documentation>
                    <![CDATA[ The protocol context path. replace to "contextpath". ]]></xsd:documentation>
            </xsd:annotation>
        </xsd:attribute>
        <xsd:attribute name="contextpath" type="xsd:string">
            <xsd:annotation>
                <xsd:documentation><![CDATA[ The protocol context path. ]]></xsd:documentation>
            </xsd:annotation>
        </xsd:attribute>
        <xsd:attribute name="register" type="xsd:string">
            <xsd:annotation>
                <xsd:documentation><![CDATA[ The protocol can be register to registry. ]]></xsd:documentation>
            </xsd:annotation>
        </xsd:attribute>
        <xsd:attribute name="default" type="xsd:string">
            <xsd:annotation>
                <xsd:documentation><![CDATA[ Is default. ]]></xsd:documentation>
            </xsd:annotation>
        </xsd:attribute>
        <xsd:anyAttribute namespace="##other" processContents="lax"/>
    </xsd:complexType>

    <xsd:complexType name="providerType">
        <xsd:complexContent>
            <xsd:extension base="abstractServiceType">
                <xsd:choice minOccurs="0" maxOccurs="unbounded">
                    <xsd:element ref="service" minOccurs="0" maxOccurs="unbounded"/>
                    <xsd:element ref="parameter" minOccurs="0" maxOccurs="unbounded"/>
                </xsd:choice>
                <xsd:attribute name="host" type="xsd:string">
                    <xsd:annotation>
                        <xsd:documentation><![CDATA[ The service host. ]]></xsd:documentation>
                    </xsd:annotation>
                </xsd:attribute>
                <xsd:attribute name="port" type="xsd:string">
                    <xsd:annotation>
                        <xsd:documentation><![CDATA[ The service port. ]]></xsd:documentation>
                    </xsd:annotation>
                </xsd:attribute>
                <xsd:attribute name="threadpool" type="xsd:string">
                    <xsd:annotation>
                        <xsd:documentation><![CDATA[ The thread pool type. ]]></xsd:documentation>
                    </xsd:annotation>
                </xsd:attribute>
                <xsd:attribute name="threads" type="xsd:string">
                    <xsd:annotation>
                        <xsd:documentation><![CDATA[ The thread pool size. ]]></xsd:documentation>
                    </xsd:annotation>
                </xsd:attribute>
                <xsd:attribute name="iothreads" type="xsd:string">
                    <xsd:annotation>
                        <xsd:documentation><![CDATA[ The IO thread pool size. ]]></xsd:documentation>
                    </xsd:annotation>
                </xsd:attribute>
                <xsd:attribute name="queues" type="xsd:string">
                    <xsd:annotation>
                        <xsd:documentation><![CDATA[ The thread pool queue size. ]]></xsd:documentation>
                    </xsd:annotation>
                </xsd:attribute>
                <xsd:attribute name="accepts" type="xsd:string">
                    <xsd:annotation>
                        <xsd:documentation><![CDATA[ The accept connection size. ]]></xsd:documentation>
                    </xsd:annotation>
                </xsd:attribute>
                <xsd:attribute name="codec" type="xsd:string">
                    <xsd:annotation>
                        <xsd:documentation><![CDATA[ The protocol codec. ]]></xsd:documentation>
                    </xsd:annotation>
                </xsd:attribute>
                <xsd:attribute name="charset" type="xsd:string">
                    <xsd:annotation>
                        <xsd:documentation><![CDATA[ The protocol charset. ]]></xsd:documentation>
                    </xsd:annotation>
                </xsd:attribute>
                <xsd:attribute name="payload" type="xsd:string">
                    <xsd:annotation>
                        <xsd:documentation><![CDATA[ The max payload. ]]></xsd:documentation>
                    </xsd:annotation>
                </xsd:attribute>
                <xsd:attribute name="buffer" type="xsd:string">
                    <xsd:annotation>
                        <xsd:documentation><![CDATA[ The buffer size. ]]></xsd:documentation>
                    </xsd:annotation>
                </xsd:attribute>
                <xsd:attribute name="transporter" type="xsd:string">
                    <xsd:annotation>
                        <xsd:documentation><![CDATA[ The protocol transporter type. ]]></xsd:documentation>
                    </xsd:annotation>
                </xsd:attribute>
                <xsd:attribute name="exchanger" type="xsd:string">
                    <xsd:annotation>
                        <xsd:documentation><![CDATA[ The protocol exchanger type. ]]></xsd:documentation>
                    </xsd:annotation>
                </xsd:attribute>
                <xsd:attribute name="dispather" type="xsd:string">
                    <xsd:annotation>
                        <xsd:documentation><![CDATA[ Deprecated. replace to "dispatcher". ]]></xsd:documentation>
                    </xsd:annotation>
                </xsd:attribute>
                <xsd:attribute name="dispatcher" type="xsd:string">
                    <xsd:annotation>
                        <xsd:documentation><![CDATA[ The protocol dispatcher type. ]]></xsd:documentation>
                    </xsd:annotation>
                </xsd:attribute>
                <xsd:attribute name="networker" type="xsd:string">
                    <xsd:annotation>
                        <xsd:documentation><![CDATA[ The protocol "networker" type. ]]></xsd:documentation>
                    </xsd:annotation>
                </xsd:attribute>
                <xsd:attribute name="server" type="xsd:string">
                    <xsd:annotation>
                        <xsd:documentation><![CDATA[ The protocol server type. ]]></xsd:documentation>
                    </xsd:annotation>
                </xsd:attribute>
                <xsd:attribute name="client" type="xsd:string">
                    <xsd:annotation>
                        <xsd:documentation><![CDATA[ The protocol client type. ]]></xsd:documentation>
                    </xsd:annotation>
                </xsd:attribute>
                <xsd:attribute name="telnet" type="xsd:string">
                    <xsd:annotation>
                        <xsd:documentation><![CDATA[ The protocol use telnet commands. ]]></xsd:documentation>
                    </xsd:annotation>
                </xsd:attribute>
                <xsd:attribute name="prompt" type="xsd:string">
                    <xsd:annotation>
                        <xsd:documentation><![CDATA[ The protocol telnet prompt. ]]></xsd:documentation>
                    </xsd:annotation>
                </xsd:attribute>
                <xsd:attribute name="status" type="xsd:string">
                    <xsd:annotation>
                        <xsd:documentation><![CDATA[ The protocol check status. ]]></xsd:documentation>
                    </xsd:annotation>
                </xsd:attribute>
                <xsd:attribute name="path" type="xsd:string">
                    <xsd:annotation>
                        <xsd:documentation>
                            <![CDATA[ The protocol context path. replace to "contextpath". ]]></xsd:documentation>
                    </xsd:annotation>
                </xsd:attribute>
                <xsd:attribute name="contextpath" type="xsd:string">
                    <xsd:annotation>
                        <xsd:documentation><![CDATA[ The protocol context path. ]]></xsd:documentation>
                    </xsd:annotation>
                </xsd:attribute>
                <xsd:attribute name="wait" type="xsd:string">
                    <xsd:annotation>
                        <xsd:documentation><![CDATA[ The provider shutdown wait time. ]]></xsd:documentation>
                    </xsd:annotation>
                </xsd:attribute>
                <xsd:attribute name="default" type="xsd:string">
                    <xsd:annotation>
                        <xsd:documentation><![CDATA[ Is default. ]]></xsd:documentation>
                    </xsd:annotation>
                </xsd:attribute>
                <xsd:anyAttribute namespace="##other" processContents="lax"/>
            </xsd:extension>
        </xsd:complexContent>
    </xsd:complexType>

    <xsd:complexType name="serviceType">
        <xsd:complexContent>
            <xsd:extension base="abstractServiceType">
                <xsd:choice minOccurs="0" maxOccurs="unbounded">
                    <xsd:element ref="method" minOccurs="0" maxOccurs="unbounded"/>
                    <xsd:element ref="parameter" minOccurs="0" maxOccurs="unbounded"/>
                    <xsd:element ref="beans:property" minOccurs="0" maxOccurs="unbounded"/>
                </xsd:choice>
                <xsd:attribute name="interface" type="xsd:token" use="required">
                    <xsd:annotation>
                        <xsd:documentation>
                            <![CDATA[ Defines the interface to advertise for this service in the service registry. ]]></xsd:documentation>
                        <xsd:appinfo>
                            <tool:annotation>
                                <tool:expected-type type="java.lang.Class"/>
                            </tool:annotation>
                        </xsd:appinfo>
                    </xsd:annotation>
                </xsd:attribute>
                <xsd:attribute name="ref" type="xsd:string">
                    <xsd:annotation>
                        <xsd:documentation>
                            <![CDATA[ The service implementation instance bean id. ]]></xsd:documentation>
                    </xsd:annotation>
                </xsd:attribute>
                <xsd:attribute name="class" type="xsd:string">
                    <xsd:annotation>
                        <xsd:documentation><![CDATA[ The service implementation class name. ]]></xsd:documentation>
                    </xsd:annotation>
                </xsd:attribute>
                <xsd:attribute name="path" type="xsd:string">
                    <xsd:annotation>
                        <xsd:documentation><![CDATA[ The service path. ]]></xsd:documentation>
                    </xsd:annotation>
                </xsd:attribute>
                <xsd:attribute name="provider" type="xsd:string">
                    <xsd:annotation>
                        <xsd:documentation><![CDATA[ Deprecated. Replace to protocol. ]]></xsd:documentation>
                    </xsd:annotation>
                </xsd:attribute>
                <xsd:attribute name="generic" type="xsd:string">
                    <xsd:annotation>
                        <xsd:documentation><![CDATA[ Generic service. ]]></xsd:documentation>
                    </xsd:annotation>
                </xsd:attribute>
                <xsd:anyAttribute namespace="##other" processContents="lax"/>
            </xsd:extension>
        </xsd:complexContent>
    </xsd:complexType>

    <xsd:complexType name="annotationType">
        <xsd:attribute name="id" type="xsd:ID">
            <xsd:annotation>
                <xsd:documentation><![CDATA[ The unique identifier for a bean. ]]></xsd:documentation>
            </xsd:annotation>
        </xsd:attribute>
        <xsd:attribute name="package" type="xsd:string">
            <xsd:annotation>
                <xsd:documentation><![CDATA[ The scan package. ]]></xsd:documentation>
            </xsd:annotation>
        </xsd:attribute>
    </xsd:complexType>

    <xsd:element name="annotation" type="annotationType">
        <xsd:annotation>
            <xsd:documentation><![CDATA[ The annotation config ]]></xsd:documentation>
            <xsd:appinfo>
                <tool:annotation>
                    <tool:exports type="org.apache.dubbo.config.ServiceConfig"/>
                    <tool:exports type="org.apache.dubbo.config.ReferenceConfig"/>
                </tool:annotation>
            </xsd:appinfo>
        </xsd:annotation>
    </xsd:element>

    <xsd:element name="application" type="applicationType">
        <xsd:annotation>
            <xsd:documentation><![CDATA[ The application config ]]></xsd:documentation>
            <xsd:appinfo>
                <tool:annotation>
                    <tool:exports type="org.apache.dubbo.config.ApplicationConfig"/>
                </tool:annotation>
            </xsd:appinfo>
        </xsd:annotation>
    </xsd:element>

    <xsd:element name="module" type="moduleType">
        <xsd:annotation>
            <xsd:documentation><![CDATA[ The module config ]]></xsd:documentation>
            <xsd:appinfo>
                <tool:annotation>
                    <tool:exports type="org.apache.dubbo.config.ModuleConfig"/>
                </tool:annotation>
            </xsd:appinfo>
        </xsd:annotation>
    </xsd:element>

    <xsd:element name="registry" type="registryType">
        <xsd:annotation>
            <xsd:documentation><![CDATA[ The registry config ]]></xsd:documentation>
            <xsd:appinfo>
                <tool:annotation>
                    <tool:exports type="org.apache.dubbo.config.RegistryConfig"/>
                </tool:annotation>
            </xsd:appinfo>
        </xsd:annotation>
    </xsd:element>

<<<<<<< HEAD
    <xsd:element name="servicestore" type="serviceStoreType">
=======
    <xsd:element name="metadata" type="metadataReportType">
>>>>>>> 91f1ce82
        <xsd:annotation>
            <xsd:documentation><![CDATA[ The metadataReport config ]]></xsd:documentation>
            <xsd:appinfo>
                <tool:annotation>
                    <tool:exports type="org.apache.dubbo.config.MetadataReportConfig"/>
                </tool:annotation>
            </xsd:appinfo>
        </xsd:annotation>
    </xsd:element>

    <xsd:element name="configcenter" type="configCenterType">
        <xsd:annotation>
            <xsd:documentation><![CDATA[ The config center config ]]></xsd:documentation>
        </xsd:annotation>
    </xsd:element>

    <xsd:element name="monitor" type="monitorType">
        <xsd:annotation>
            <xsd:documentation><![CDATA[ The logstat monitor config ]]></xsd:documentation>
            <xsd:appinfo>
                <tool:annotation>
                    <tool:exports type="org.apache.dubbo.config.MonitorConfig"/>
                </tool:annotation>
            </xsd:appinfo>
        </xsd:annotation>
    </xsd:element>

    <xsd:element name="provider" type="providerType">
        <xsd:annotation>
            <xsd:documentation><![CDATA[ Export service default config ]]></xsd:documentation>
            <xsd:appinfo>
                <tool:annotation>
                    <tool:exports type="org.apache.dubbo.config.ProviderConfig"/>
                </tool:annotation>
            </xsd:appinfo>
        </xsd:annotation>
    </xsd:element>

    <xsd:element name="consumer" type="consumerType">
        <xsd:annotation>
            <xsd:documentation><![CDATA[ Service reference default config ]]></xsd:documentation>
            <xsd:appinfo>
                <tool:annotation>
                    <tool:exports type="org.apache.dubbo.config.ConsumerConfig"/>
                </tool:annotation>
            </xsd:appinfo>
        </xsd:annotation>
    </xsd:element>

    <xsd:element name="protocol" type="protocolType">
        <xsd:annotation>
            <xsd:documentation><![CDATA[ Service provider config ]]></xsd:documentation>
            <xsd:appinfo>
                <tool:annotation>
                    <tool:exports type="org.apache.dubbo.config.ProtocolConfig"/>
                </tool:annotation>
            </xsd:appinfo>
        </xsd:annotation>
    </xsd:element>

    <xsd:element name="service" type="serviceType">
        <xsd:annotation>
            <xsd:documentation><![CDATA[ Export service config ]]></xsd:documentation>
            <xsd:appinfo>
                <tool:annotation>
                    <tool:exports type="org.apache.dubbo.config.ServiceConfig"/>
                </tool:annotation>
            </xsd:appinfo>
        </xsd:annotation>
    </xsd:element>

    <xsd:element name="reference" type="referenceType">
        <xsd:annotation>
            <xsd:documentation><![CDATA[ Reference service config ]]></xsd:documentation>
            <xsd:appinfo>
                <tool:annotation>
                    <tool:exports type="org.apache.dubbo.config.ReferenceConfig"/>
                </tool:annotation>
            </xsd:appinfo>
        </xsd:annotation>
    </xsd:element>

    <xsd:element name="method" type="methodType">
        <xsd:annotation>
            <xsd:documentation><![CDATA[ The service method config ]]></xsd:documentation>
            <xsd:appinfo>
                <tool:annotation>
                    <tool:exports type="org.apache.dubbo.config.MethodConfig"/>
                </tool:annotation>
            </xsd:appinfo>
        </xsd:annotation>
    </xsd:element>

    <xsd:element name="argument" type="argumentType">
        <xsd:annotation>
            <xsd:documentation><![CDATA[ The service argument config ]]></xsd:documentation>
            <xsd:appinfo>
                <tool:annotation>
                    <tool:exports type="org.apache.dubbo.config.ArgumentConfig"/>
                </tool:annotation>
            </xsd:appinfo>
        </xsd:annotation>
    </xsd:element>

    <xsd:element name="parameter" type="parameterType">
        <xsd:annotation>
            <xsd:documentation><![CDATA[ The service url parameter ]]></xsd:documentation>
        </xsd:annotation>
    </xsd:element>

</xsd:schema><|MERGE_RESOLUTION|>--- conflicted
+++ resolved
@@ -1322,11 +1322,7 @@
         </xsd:annotation>
     </xsd:element>
 
-<<<<<<< HEAD
-    <xsd:element name="servicestore" type="serviceStoreType">
-=======
     <xsd:element name="metadata" type="metadataReportType">
->>>>>>> 91f1ce82
         <xsd:annotation>
             <xsd:documentation><![CDATA[ The metadataReport config ]]></xsd:documentation>
             <xsd:appinfo>
