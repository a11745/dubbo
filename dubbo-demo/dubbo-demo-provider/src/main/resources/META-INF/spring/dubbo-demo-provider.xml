<?xml version="1.0" encoding="UTF-8"?>
<!--
  Licensed to the Apache Software Foundation (ASF) under one or more
  contributor license agreements.  See the NOTICE file distributed with
  this work for additional information regarding copyright ownership.
  The ASF licenses this file to You under the Apache License, Version 2.0
  (the "License"); you may not use this file except in compliance with
  the License.  You may obtain a copy of the License at

      http://www.apache.org/licenses/LICENSE-2.0

  Unless required by applicable law or agreed to in writing, software
  distributed under the License is distributed on an "AS IS" BASIS,
  WITHOUT WARRANTIES OR CONDITIONS OF ANY KIND, either express or implied.
  See the License for the specific language governing permissions and
  limitations under the License.
  -->
<beans xmlns:xsi="http://www.w3.org/2001/XMLSchema-instance"
       xmlns:dubbo="http://dubbo.apache.org/schema/dubbo"
       xmlns="http://www.springframework.org/schema/beans"
       xsi:schemaLocation="http://www.springframework.org/schema/beans http://www.springframework.org/schema/beans/spring-beans-4.3.xsd
       http://dubbo.apache.org/schema/dubbo http://dubbo.apache.org/schema/dubbo/dubbo.xsd">

    <!-- provider's application name, used for tracing dependency relationship -->
    <dubbo:application name="demo-provider"/>
    <!--<dubbo:provider tag="tag3"/>-->

    <!--<dubbo:registry group="dubboregistrygroup1" address="zookeeper://127.0.0.1:2181" simple="false">
    </dubbo:registry>-->
<<<<<<< HEAD
    <dubbo:registry address="zookeeper://127.0.0.1:2181"/>

    <!--<dubbo:servicestore address="zookeeper://127.0.0.1:2181"/>-->
=======
    <dubbo:configcenter type="zookeeper" address="127.0.0.1:2181" namespace="dubboregistrygroup1"
                        dataid="dubbo.properties"/>
>>>>>>> b727c87e

    <!-- use dubbo protocol to export service on port 20880 -->
    <dubbo:protocol name="dubbo" port="-1"/>

    <!-- service implementation, as same as regular local bean -->
    <bean id="demoService" class="org.apache.dubbo.demo.provider.DemoServiceImpl"/>

    <!-- declare the service interface to be exported -->
    <dubbo:service interface="org.apache.dubbo.demo.DemoService" ref="demoService"/>

</beans><|MERGE_RESOLUTION|>--- conflicted
+++ resolved
@@ -27,14 +27,11 @@
 
     <!--<dubbo:registry group="dubboregistrygroup1" address="zookeeper://127.0.0.1:2181" simple="false">
     </dubbo:registry>-->
-<<<<<<< HEAD
     <dubbo:registry address="zookeeper://127.0.0.1:2181"/>
 
     <!--<dubbo:servicestore address="zookeeper://127.0.0.1:2181"/>-->
-=======
     <dubbo:configcenter type="zookeeper" address="127.0.0.1:2181" namespace="dubboregistrygroup1"
                         dataid="dubbo.properties"/>
->>>>>>> b727c87e
 
     <!-- use dubbo protocol to export service on port 20880 -->
     <dubbo:protocol name="dubbo" port="-1"/>
